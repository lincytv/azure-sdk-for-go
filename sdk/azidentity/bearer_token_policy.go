--- conflicted
+++ resolved
@@ -5,7 +5,6 @@
 
 import (
 	"context"
-	"errors"
 	"time"
 
 	"github.com/Azure/azure-sdk-for-go/sdk/azcore"
@@ -32,11 +31,7 @@
 func (b *bearerTokenPolicy) Do(ctx context.Context, req *azcore.Request) (*azcore.Response, error) {
 	if req.URL.Scheme != "https" {
 		// HTTPS must be used, otherwise the tokens are at the risk of being exposed
-<<<<<<< HEAD
-		return nil, &AuthenticationFailedError{Err: errors.New("token credentials require a URL using the HTTPS protocol scheme")}
-=======
 		return nil, &AuthenticationFailedError{msg: "token credentials require a URL using the HTTPS protocol scheme"}
->>>>>>> 79df55d8
 	}
 	// check if the token is empty.  this will return true for
 	// the first read.  all other reads will block until the
