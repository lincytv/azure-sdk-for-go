--- conflicted
+++ resolved
@@ -23,10 +23,7 @@
 	"github.com/Azure/go-autorest/autorest"
 	"github.com/Azure/go-autorest/autorest/date"
 	"github.com/Azure/go-autorest/autorest/to"
-<<<<<<< HEAD
-=======
 	"github.com/Azure/go-autorest/tracing"
->>>>>>> c5c1129b
 	"net/http"
 )
 
@@ -271,13 +268,8 @@
 	Operation *string `json:"operation,omitempty"`
 }
 
-<<<<<<< HEAD
-// OperationListResult result of listing cost management operations. It contains a list of operations and a URL
-// link to get the next set of results.
-=======
 // OperationListResult result of listing cost management operations. It contains a list of operations and a
 // URL link to get the next set of results.
->>>>>>> c5c1129b
 type OperationListResult struct {
 	autorest.Response `json:"-"`
 	// Value - List of cost management operations supported by the Microsoft.CostManagement resource provider.
@@ -292,11 +284,6 @@
 	page OperationListResultPage
 }
 
-<<<<<<< HEAD
-// Next advances to the next value.  If there was an error making
-// the request the iterator does not advance and the error is returned.
-func (iter *OperationListResultIterator) Next() error {
-=======
 // NextWithContext advances to the next value.  If there was an error making
 // the request the iterator does not advance and the error is returned.
 func (iter *OperationListResultIterator) NextWithContext(ctx context.Context) (err error) {
@@ -310,16 +297,11 @@
 			tracing.EndSpan(ctx, sc, err)
 		}()
 	}
->>>>>>> c5c1129b
 	iter.i++
 	if iter.i < len(iter.page.Values()) {
 		return nil
 	}
-<<<<<<< HEAD
-	err := iter.page.Next()
-=======
 	err = iter.page.NextWithContext(ctx)
->>>>>>> c5c1129b
 	if err != nil {
 		iter.i--
 		return err
@@ -328,8 +310,6 @@
 	return nil
 }
 
-<<<<<<< HEAD
-=======
 // Next advances to the next value.  If there was an error making
 // the request the iterator does not advance and the error is returned.
 // Deprecated: Use NextWithContext() instead.
@@ -337,7 +317,6 @@
 	return iter.NextWithContext(context.Background())
 }
 
->>>>>>> c5c1129b
 // NotDone returns true if the enumeration should be started or is not yet complete.
 func (iter OperationListResultIterator) NotDone() bool {
 	return iter.page.NotDone() && iter.i < len(iter.page.Values())
@@ -364,19 +343,11 @@
 
 // operationListResultPreparer prepares a request to retrieve the next set of results.
 // It returns nil if no more results exist.
-<<<<<<< HEAD
-func (olr OperationListResult) operationListResultPreparer() (*http.Request, error) {
-	if olr.NextLink == nil || len(to.String(olr.NextLink)) < 1 {
-		return nil, nil
-	}
-	return autorest.Prepare(&http.Request{},
-=======
 func (olr OperationListResult) operationListResultPreparer(ctx context.Context) (*http.Request, error) {
 	if olr.NextLink == nil || len(to.String(olr.NextLink)) < 1 {
 		return nil, nil
 	}
 	return autorest.Prepare((&http.Request{}).WithContext(ctx),
->>>>>>> c5c1129b
 		autorest.AsJSON(),
 		autorest.AsGet(),
 		autorest.WithBaseURL(to.String(olr.NextLink)))
@@ -384,16 +355,6 @@
 
 // OperationListResultPage contains a page of Operation values.
 type OperationListResultPage struct {
-<<<<<<< HEAD
-	fn  func(OperationListResult) (OperationListResult, error)
-	olr OperationListResult
-}
-
-// Next advances to the next page of values.  If there was an error making
-// the request the page does not advance and the error is returned.
-func (page *OperationListResultPage) Next() error {
-	next, err := page.fn(page.olr)
-=======
 	fn  func(context.Context, OperationListResult) (OperationListResult, error)
 	olr OperationListResult
 }
@@ -412,7 +373,6 @@
 		}()
 	}
 	next, err := page.fn(ctx, page.olr)
->>>>>>> c5c1129b
 	if err != nil {
 		return err
 	}
@@ -420,8 +380,6 @@
 	return nil
 }
 
-<<<<<<< HEAD
-=======
 // Next advances to the next page of values.  If there was an error making
 // the request the page does not advance and the error is returned.
 // Deprecated: Use NextWithContext() instead.
@@ -429,7 +387,6 @@
 	return page.NextWithContext(context.Background())
 }
 
->>>>>>> c5c1129b
 // NotDone returns true if the page enumeration should be started or is not yet complete.
 func (page OperationListResultPage) NotDone() bool {
 	return !page.olr.IsEmpty()
