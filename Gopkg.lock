--- conflicted
+++ resolved
@@ -10,11 +10,7 @@
   version = "v0.4.12"
 
 [[projects]]
-<<<<<<< HEAD
-  digest = "1:eca1e6c4db9456409ae010ab38a0d00c8c1396d051fd253a266841289cd1be42"
-=======
   digest = "1:9851f842af91321c68e0d9d387bb6c5caed5eaac686f43e58e50ea06f339268c"
->>>>>>> 336b2e3e
   name = "github.com/Azure/go-autorest"
   packages = [
     "autorest",
@@ -29,13 +25,8 @@
     "tracing",
   ]
   pruneopts = "UT"
-<<<<<<< HEAD
-  revision = "f29a2eccaa178b367df0405778cd85e0af7b4225"
-  version = "v12.1.0"
-=======
   revision = "09205e8f6711a776499a14cf8adc6bd380db5d81"
   version = "v12.2.0"
->>>>>>> 336b2e3e
 
 [[projects]]
   digest = "1:55388fd080150b9a072912f97b1f5891eb0b50df43401f8b75fb4273d3fec9fc"
@@ -85,11 +76,7 @@
     "recorder",
   ]
   pruneopts = "UT"
-<<<<<<< HEAD
-  revision = "d345846236f38ea65527549b71f09ec32f3365c3"
-=======
   revision = "ac8906116758e03208f043a52754f16f2982f26d"
->>>>>>> 336b2e3e
 
 [[projects]]
   branch = "master"
@@ -127,11 +114,7 @@
   version = "v1.3.1"
 
 [[projects]]
-<<<<<<< HEAD
-  digest = "1:4f30fff718a459f9be272e7aa87463cdf4ba27bb8bd7f586ac34c36d670aada4"
-=======
   digest = "1:c20c9a82345346a19916a0086e61ea97425172036a32b8a8975490da6a129fda"
->>>>>>> 336b2e3e
   name = "github.com/grpc-ecosystem/grpc-gateway"
   packages = [
     "internal",
@@ -139,13 +122,8 @@
     "utilities",
   ]
   pruneopts = "UT"
-<<<<<<< HEAD
-  revision = "8fd5fd9d19ce68183a6b0934519dfe7fe6269612"
-  version = "v1.9.0"
-=======
   revision = "cd0c8ef3533e9c04e6520cac37a81fe262fb0b34"
   version = "v1.9.2"
->>>>>>> 336b2e3e
 
 [[projects]]
   digest = "1:67474f760e9ac3799f740db2c489e6423a4cde45520673ec123ac831ad849cb8"
@@ -212,21 +190,12 @@
   version = "1.1.0"
 
 [[projects]]
-<<<<<<< HEAD
-  digest = "1:22799aea8fe96dd5693abdd1eaa14b1b29e3eafbdc7733fa155b3cb556c8a7ae"
-  name = "github.com/spf13/cobra"
-  packages = ["."]
-  pruneopts = "UT"
-  revision = "67fc4837d267bc9bfd6e47f77783fcc3dffc68de"
-  version = "v0.0.4"
-=======
   digest = "1:e096613fb7cf34743d49af87d197663cfccd61876e2219853005a57baedfa562"
   name = "github.com/spf13/cobra"
   packages = ["."]
   pruneopts = "UT"
   revision = "f2b07da1e2c38d5f12845a4f607e2e1018cbb1f5"
   version = "v0.0.5"
->>>>>>> 336b2e3e
 
 [[projects]]
   digest = "1:c1b1102241e7f645bc8e0c22ae352e8f0dc6484b6cb4d132fa9f24174e0119e2"
@@ -272,19 +241,11 @@
     "pkcs12/internal/rc2",
   ]
   pruneopts = "UT"
-<<<<<<< HEAD
-  revision = "22d7a77e9e5f409e934ed268692e56707cd169e5"
-
-[[projects]]
-  branch = "master"
-  digest = "1:aa51a5bed0c7c26aadfcc5bf5b2b62c0f43032af5d786a02247f87dfce23cb06"
-=======
   revision = "cc06ce4a13d484c0101a9e92913248488a75786d"
 
 [[projects]]
   branch = "master"
   digest = "1:b5936d38011189ba9b2e5890a38c7ffe0ac7f157eef2ddc0fe752117c50d394d"
->>>>>>> 336b2e3e
   name = "golang.org/x/net"
   packages = [
     "context",
@@ -296,11 +257,7 @@
     "trace",
   ]
   pruneopts = "UT"
-<<<<<<< HEAD
-  revision = "f3200d17e092c607f615320ecaad13d87ad9a2b3"
-=======
   revision = "3b0461eec859c4b73bb64fdc8285971fd33e3938"
->>>>>>> 336b2e3e
 
 [[projects]]
   branch = "master"
@@ -312,19 +269,11 @@
 
 [[projects]]
   branch = "master"
-<<<<<<< HEAD
-  digest = "1:668e8c66b8895d69391429b0f64a72c35603c94f364c94d4e5fab5053d57a0b6"
-  name = "golang.org/x/sys"
-  packages = ["unix"]
-  pruneopts = "UT"
-  revision = "3626398d77499f570be2e36a6ad4fc91963a02c5"
-=======
   digest = "1:674fec0badbe1ba304be312db36ace8bc9c330e0ed26ffca33369cff37ff9f25"
   name = "golang.org/x/sys"
   packages = ["unix"]
   pruneopts = "UT"
   revision = "e07cf5db2756114766d998ec31e7135ff8c427ed"
->>>>>>> 336b2e3e
 
 [[projects]]
   digest = "1:8d8faad6b12a3a4c819a3f9618cb6ee1fa1cfc33253abeeea8b55336721e3405"
@@ -353,11 +302,7 @@
 
 [[projects]]
   branch = "master"
-<<<<<<< HEAD
-  digest = "1:8e8576499f0097b0ff29589fc03a5c6e89baf5f4cec2c7661a3e773bad22a434"
-=======
   digest = "1:21d9323d5ae80d15770262eed40c48d6e335cb0b8bfb62894ea9dc343aa83720"
->>>>>>> 336b2e3e
   name = "golang.org/x/tools"
   packages = [
     "go/ast/astutil",
@@ -374,24 +319,15 @@
     "internal/semver",
   ]
   pruneopts = "UT"
-<<<<<<< HEAD
-  revision = "d238219cc233110bab5949ee47e1505814ab1197"
-=======
   revision = "e8e6be9f454cfa4adddf4e1fb87ed70f958d7321"
->>>>>>> 336b2e3e
 
 [[projects]]
   digest = "1:5f003878aabe31d7f6b842d4de32b41c46c214bb629bb485387dbcce1edf5643"
   name = "google.golang.org/api"
   packages = ["support/bundler"]
   pruneopts = "UT"
-<<<<<<< HEAD
-  revision = "721295fe20d585ce7e948146f82188429d14da33"
-  version = "v0.5.0"
-=======
   revision = "02490b97dff7cfde1995bd77de808fd27053bc87"
   version = "v0.7.0"
->>>>>>> 336b2e3e
 
 [[projects]]
   branch = "master"
@@ -403,17 +339,10 @@
     "protobuf/field_mask",
   ]
   pruneopts = "UT"
-<<<<<<< HEAD
-  revision = "c2c4e71fbf6989c3e46a18d65cb88c288f8a3a55"
-
-[[projects]]
-  digest = "1:c69a4c19c4f241e6b75ad65c5e7a1c4eec5705ae504624df4eb6fb659c2df46c"
-=======
   revision = "989357319d63150615221e52d4addd4b7933fd91"
 
 [[projects]]
   digest = "1:e8800ddadd6bce3bc0c5ffd7bc55dbdddc6e750956c10cc10271cade542fccbe"
->>>>>>> 336b2e3e
   name = "google.golang.org/grpc"
   packages = [
     ".",
@@ -450,13 +379,8 @@
     "tap",
   ]
   pruneopts = "UT"
-<<<<<<< HEAD
-  revision = "869adfc8d5a43efc0d05780ad109106f457f51e4"
-  version = "v1.21.0"
-=======
   revision = "501c41df7f472c740d0674ff27122f3f48c80ce7"
   version = "v1.21.1"
->>>>>>> 336b2e3e
 
 [[projects]]
   branch = "v1"
