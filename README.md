--- conflicted
+++ resolved
@@ -20,9 +20,9 @@
 depend on the HTTP client implemented at [Azure/go-autorest][].
 
 [azure_rest_specs]: https://github.com/Azure/azure-rest-api-specs
-[Azure/autorest]: https://github.com/Azure/autorest
-[Azure/autorest.go]: https://github.com/Azure/autorest.go
-[Azure/go-autorest]: https://github.com/Azure/go-autorest
+[azure/autorest]: https://github.com/Azure/autorest
+[azure/autorest.go]: https://github.com/Azure/autorest.go
+[azure/go-autorest]: https://github.com/Azure/go-autorest
 
 The SDK codebase adheres to [semantic versioning](https://semver.org) and thus
 avoids breaking changes other than at major (x.0.0) releases. Because Azure's
@@ -38,13 +38,13 @@
 Azure provides several other packages for using services from Go, listed below.
 If a package you need isn't available please open an issue and let us know.
 
-| Service | Import Path/Repo |
-|---------|------------------|
-| Storage - Blobs | [github.com/Azure/azure-storage-blob-go](https://github.com/Azure/azure-storage-blob-go) |
-| Storage - Files | [github.com/Azure/azure-storage-file-go](https://github.com/Azure/azure-storage-file-go) |
-| Storage - Queues | [github.com/Azure/azure-storage-queue-go](https://github.com/Azure/azure-storage-queue-go) |
-| Service Bus | [github.com/Azure/azure-service-bus-go](https://github.com/Azure/azure-service-bus-go) |
-| Event Hubs | [github.com/Azure/azure-event-hubs-go](https://github.com/Azure/azure-event-hubs-go) |
+| Service              | Import Path/Repo                                                                                   |
+| -------------------- | -------------------------------------------------------------------------------------------------- |
+| Storage - Blobs      | [github.com/Azure/azure-storage-blob-go](https://github.com/Azure/azure-storage-blob-go)           |
+| Storage - Files      | [github.com/Azure/azure-storage-file-go](https://github.com/Azure/azure-storage-file-go)           |
+| Storage - Queues     | [github.com/Azure/azure-storage-queue-go](https://github.com/Azure/azure-storage-queue-go)         |
+| Service Bus          | [github.com/Azure/azure-service-bus-go](https://github.com/Azure/azure-service-bus-go)             |
+| Event Hubs           | [github.com/Azure/azure-event-hubs-go](https://github.com/Azure/azure-event-hubs-go)               |
 | Application Insights | [github.com/Microsoft/ApplicationInsights-go](https://github.com/Microsoft/ApplicationInsights-go) |
 
 # Install and Use:
@@ -64,27 +64,20 @@
 If you need to install Go, follow [the official instructions](https://golang.org/dl/).
 
 ## Use
-<<<<<<< HEAD
 
 For many more scenarios and examples see
 [Azure-Samples/azure-sdk-for-go-samples][samples_repo].
 
-=======
-
-For many more scenarios and examples see
-[Azure-Samples/azure-sdk-for-go-samples][samples_repo].
-
->>>>>>> 4656fab8
 Apply the following general steps to use packages in this repo. For more on
 authentication and the `Authorizer` interface see [the next
 section](#authentication).
 
-1. Import a package from the [services][services_dir] directory.
-2. Create and authenticate a client with a `New*Client` func, e.g.
-   `c := compute.NewVirtualMachinesClient(...)`.
-3. Invoke API methods using the client, e.g.
-   `res, err := c.CreateOrUpdate(...)`.
-4. Handle responses and errors.
+1.  Import a package from the [services][services_dir] directory.
+2.  Create and authenticate a client with a `New*Client` func, e.g.
+    `c := compute.NewVirtualMachinesClient(...)`.
+3.  Invoke API methods using the client, e.g.
+    `res, err := c.CreateOrUpdate(...)`.
+4.  Handle responses and errors.
 
 [services_dir]: https://github.com/Azure/azure-sdk-for-go/tree/master/services
 
@@ -143,7 +136,7 @@
 
 ## Authentication
 
-Typical SDK operations must be authenticated and authorized. The *Authorizer*
+Typical SDK operations must be authenticated and authorized. The _Authorizer_
 interface allows use of any auth style in requests, such as inserting an OAuth2
 Authorization header and bearer token received from Azure AD.
 
@@ -178,8 +171,7 @@
 - `AZURE_AD_RESOURCE`: Specifies the AAD resource ID to use. If not set, it
   defaults to `ResourceManagerEndpoint` for operations with Azure Resource
   Manager. You can also choose an alternate resource programatically with
-  `auth.NewAuthorizerFromEnvironmentWithResource(resource
-  string)`.
+  `auth.NewAuthorizerFromEnvironmentWithResource(resource string)`.
 
 ### More Authentication Details
 
@@ -188,67 +180,65 @@
 principals and [Azure Managed Service Identity][]. Other options are listed
 below.
 
-> Note: If you need to create a new service principal, run `az ad sp
-> create-for-rbac -n "<app_name>"` in the
+> Note: If you need to create a new service principal, run `az ad sp create-for-rbac -n "<app_name>"` in the
 > [azure-cli](https://github.com/Azure/azure-cli). See [these
 > docs](https://docs.microsoft.com/cli/azure/create-an-azure-service-principal-azure-cli?view=azure-cli-latest)
 > for more info. Copy the new principal's ID, secret, and tenant ID for use in
 > your app, or consider the `--sdk-auth` parameter for serialized output.
 
-[Azure Managed Service Identity]: https://docs.microsoft.com/en-us/azure/active-directory/msi-overview
-
-* The `auth.NewAuthorizerFromEnvironment()` described above creates an authorizer
-from the first available of the following configuration:
-
-    1. **Client Credentials**: Azure AD Application ID and Secret.
-
-        - `AZURE_TENANT_ID`: Specifies the Tenant to which to authenticate.
-        - `AZURE_CLIENT_ID`: Specifies the app client ID to use.
-        - `AZURE_CLIENT_SECRET`: Specifies the app secret to use.
-
-    2. **Client Certificate**: Azure AD Application ID and X.509 Certificate.
-
-        - `AZURE_TENANT_ID`: Specifies the Tenant to which to authenticate.
-        - `AZURE_CLIENT_ID`: Specifies the app client ID to use.
-        - `AZURE_CERTIFICATE_PATH`: Specifies the certificate Path to use.
-        - `AZURE_CERTIFICATE_PASSWORD`: Specifies the certificate password to use.
-
-    3. **Resource Owner Password**: Azure AD User and Password. This grant type is *not
-       recommended*, use device login instead if you need interactive login.
-
-        - `AZURE_TENANT_ID`: Specifies the Tenant to which to authenticate.
-        - `AZURE_CLIENT_ID`: Specifies the app client ID to use.
-        - `AZURE_USERNAME`: Specifies the username to use.
-        - `AZURE_PASSWORD`: Specifies the password to use.
-
-    4. **Azure Managed Service Identity**: Delegate credential management to the
-       platform. Requires that code is running in Azure, e.g. on a VM. All
-       configuration is handled by Azure. See [Azure Managed Service
-       Identity](https://docs.microsoft.com/en-us/azure/active-directory/msi-overview)
-       for more details.
-
-* The `auth.NewAuthorizerFromFile()` method creates an authorizer using
+[azure managed service identity]: https://docs.microsoft.com/en-us/azure/active-directory/msi-overview
+
+- The `auth.NewAuthorizerFromEnvironment()` described above creates an authorizer
+  from the first available of the following configuration:
+
+      1. **Client Credentials**: Azure AD Application ID and Secret.
+
+          - `AZURE_TENANT_ID`: Specifies the Tenant to which to authenticate.
+          - `AZURE_CLIENT_ID`: Specifies the app client ID to use.
+          - `AZURE_CLIENT_SECRET`: Specifies the app secret to use.
+
+      2. **Client Certificate**: Azure AD Application ID and X.509 Certificate.
+
+          - `AZURE_TENANT_ID`: Specifies the Tenant to which to authenticate.
+          - `AZURE_CLIENT_ID`: Specifies the app client ID to use.
+          - `AZURE_CERTIFICATE_PATH`: Specifies the certificate Path to use.
+          - `AZURE_CERTIFICATE_PASSWORD`: Specifies the certificate password to use.
+
+      3. **Resource Owner Password**: Azure AD User and Password. This grant type is *not
+         recommended*, use device login instead if you need interactive login.
+
+          - `AZURE_TENANT_ID`: Specifies the Tenant to which to authenticate.
+          - `AZURE_CLIENT_ID`: Specifies the app client ID to use.
+          - `AZURE_USERNAME`: Specifies the username to use.
+          - `AZURE_PASSWORD`: Specifies the password to use.
+
+      4. **Azure Managed Service Identity**: Delegate credential management to the
+         platform. Requires that code is running in Azure, e.g. on a VM. All
+         configuration is handled by Azure. See [Azure Managed Service
+         Identity](https://docs.microsoft.com/en-us/azure/active-directory/msi-overview)
+         for more details.
+
+- The `auth.NewAuthorizerFromFile()` method creates an authorizer using
   credentials from an auth file created by the [Azure CLI][]. Follow these
   steps to utilize:
 
-    1. Create a service principal and output an auth file using `az ad sp
-       create-for-rbac --sdk-auth > client_credentials.json`.
-    2. Set environment variable `AZURE_AUTH_LOCATION` to the path of the saved
-       output file.
-    3. Use the authorizer returned by `auth.NewAuthorizerFromFile()` in your
-       client as described above.
-
-[Azure CLI]: https://github.com/Azure/azure-cli
-
-* Finally, you can use OAuth's [Device Flow][] by calling
+  1.  Create a service principal and output an auth file using `az ad sp create-for-rbac --sdk-auth > client_credentials.json`.
+  2.  Set environment variable `AZURE_AUTH_LOCATION` to the path of the saved
+      output file.
+  3.  Use the authorizer returned by `auth.NewAuthorizerFromFile()` in your
+      client as described above.
+
+[azure cli]: https://github.com/Azure/azure-cli
+
+- Finally, you can use OAuth's [Device Flow][] by calling
   `auth.NewDeviceFlowConfig()` and extracting the Authorizer as follows:
 
-    ```go
-    config := auth.NewDeviceFlowConfig(clientID, tenantID)
-    a, err = config.Authorizer()
-    ```
-
-[Device Flow]: https://oauth.net/2/device-flow/
+  ```go
+  config := auth.NewDeviceFlowConfig(clientID, tenantID)
+  a, err = config.Authorizer()
+  ```
+
+[device flow]: https://oauth.net/2/device-flow/
 
 # Versioning
 
@@ -277,17 +267,16 @@
 These cases are noted in the changelog.
 
 All avilable services and versions are listed under the `services/` path in
-this repo and in [GoDoc][services_godoc].  Run `find ./services -type d
--mindepth 3` to list all available service packages.
-
-[services_godoc]:       https://godoc.org/github.com/Azure/azure-sdk-for-go/services
+this repo and in [GoDoc][services_godoc]. Run `find ./services -type d -mindepth 3` to list all available service packages.
+
+[services_godoc]: https://godoc.org/github.com/Azure/azure-sdk-for-go/services
 
 ### Profiles
 
 Azure **API profiles** specify subsets of Azure APIs and versions. Profiles can provide:
 
-* **stability** for your application by locking to specific API versions; and/or
-* **compatibility** for your application with Azure Stack and regional Azure datacenters.
+- **stability** for your application by locking to specific API versions; and/or
+- **compatibility** for your application with Azure Stack and regional Azure datacenters.
 
 In the Go SDK, profiles are available under the `profiles/` path and their
 component API versions are aliases to the true service package under
@@ -303,9 +292,9 @@
 hybrid Azure and Azure Stack environments. More profiles are under development.
 
 In addition to versioned profiles, we also provide two special profiles
-`latest` and `preview`. These *always* include the most recent respective stable or
+`latest` and `preview`. These _always_ include the most recent respective stable or
 preview API versions for each service, even when updating them to do so causes
-breaking changes. That is, these do *not* adhere to semantic versioning rules.
+breaking changes. That is, these do _not_ adhere to semantic versioning rules.
 
 The `latest` and `preview` profiles can help you stay up to date with API
 updates as you build applications. Since they are by definition not stable,
@@ -331,7 +320,6 @@
 Here is an example of how these can be used with `net/http/httputil` to see requests and responses.
 
 ```go
-
 vnetClient := network.NewVirtualNetworksClient("<subscriptionID>")
 vnetClient.RequestInspector = LogRequest()
 vnetClient.ResponseInspector = LogResponse()
